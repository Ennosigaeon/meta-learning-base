"""Core module.

This module contains the Core class, which is the one responsible for
executing and orchestrating the main Core functionalities.
"""
import logging
import os
import random
import re
import shutil
import signal
import sys
import time
import uuid
from io import StringIO
from operator import attrgetter
from pathlib import Path
from typing import List

import math
import pandas as pd
import psutil
from pympler import muppy, summary, refbrowser
from tqdm import tqdm

from constants import RunStatus
from data import store_data, upload_data, delete_data
from database import Database, Dataset
from metafeatures import MetaFeatures
from utilities import hash_file
from worker import AlgorithmError, Worker

LOGGER = logging.getLogger(__name__)


class Core(object):
    _LOOP_WAIT = 5

    def __init__(
            self,

            # SQL Conf
            dialect: str = 'sqlite',
            database: str = 'assets/ml-base.db',
            username: str = None,
            password: str = None,
            host: str = None,
            port: int = None,
            query=None,

            # Generic Conf
            work_dir: str = None,
            timeout: int = None,
            cache_percentage: float = 0.99,
            dataset_budget: int = None,
            max_pipeline_depth: int = 5,

            # Worker Conf
            complete_pipelines: bool = False,
            complete_pipeline_samples: int = 20,
            affinity: bool = False,

            # S3 Conf
            service_account: str = None,
            bucket: str = None,

            # Log Conf
            verbose_metrics: bool = False,
    ):
        self.metafeatures = MetaFeatures()
        self.db = Database(dialect, database, username, password, host, port, query)
        self.work_dir = work_dir
        self.timeout = timeout
        self.dataset_budget = dataset_budget

        self.complete_pipelines = complete_pipelines
        self.complete_pipeline_samples = complete_pipeline_samples
        self.max_pipeline_depth = max_pipeline_depth
        self.affinity = affinity

        self.s3_config: str = service_account
        self.s3_bucket: str = bucket

        self.verbose_metrics: bool = verbose_metrics
        self._abort = False

        LOGGER.info('Scanning cache dir. This may take some while...')
        Path(self.work_dir).mkdir(parents=True, exist_ok=True)
        self.cache_total, self.cache_used, free = shutil.disk_usage(self.work_dir)
        self.cache_percentage = cache_percentage

    def add_dataset(self, df: pd.DataFrame, class_column: str, depth: int, budget: int = None, name: str = None):
        """Add a new dataset to the Database.
        Args:
            df (DataFrame):
                The input dataset.

            class_column (str):
                The class column of the input dataset which is to be predicted.

            name (str):
                Name given to this dataset. Optional. If not given, a random uuid will be
                generated from the training_path and used as the dataset name.

            depth (int):
                The max pipeline depth a dataset can reach.

            budget (int):
        """

        """Generate name using a random uuid, if input dataset has no name"""
        if not name or name.strip() == '':
            name = str(uuid.uuid4())
        LOGGER.info('Creating dataset {}'.format(name))

        """Stores input dataset to local working directory"""
        local_file = self._cache_locally(df, name)

        """Check if new dataset equals existing dataset. If False store transformed dataset to DB"""
        hashcode = hash_file(local_file)
        similar_datasets: List[Dataset] = self.db.get_datasets_by_hash(hashcode)
        for ds in similar_datasets:
            df_old = ds.load(self.s3_config, self.s3_bucket)
            if df.equals(df_old):
                LOGGER.info('New dataset equals dataset {} and is not stored in the DB.'.format(ds.id))
                delete_data(local_file)
                return ds
            del df_old

        """Uploads input dataset to cloud"""
        upload_data(local_file, self.s3_config, self.s3_bucket, name)

        """Calculates metafeatures for input dataset"""
        try:
            LOGGER.info('Extracting meta-features...')
            mf, success = self.metafeatures.calculate(df=df, class_column=class_column)

            for key, value in mf.items():
                if math.isinf(value):
                    LOGGER.info(
                        'Value of Meta Feature "{}" is infinite and is replaced by constant value'.format(key))
                    if value > 0:
                        mf[key] = sys.maxsize
                    else:
                        mf[key] = -sys.maxsize
        except ValueError as ex:
            LOGGER.exception('Failed to compute meta-features. Fallback to empty meta-features', ex)
            mf, success = {}, False

        if not success:
            LOGGER.info('Meta-feature extraction failed. Marking this dataset as \'skipped\'')
            mf['status'] = RunStatus.SKIPPED
            delete_data(local_file)

        """Saves input dataset and calculated meta-features to db"""
        if budget is None:
            budget = self.dataset_budget

        return self.db.create_dataset(
            train_path=local_file,
            name=name,
            class_column=class_column,
            depth=depth,
            budget=budget,
            hashcode=hashcode,
            **mf
        )

    def _cache_locally(self, df: pd.DataFrame, name: str) -> str:
        def clean_cache():
            LOGGER.info('Cleaning cache. This may take some while...')
            # For complete local execution do not clean cache!
            exit(-1)

            shutil.rmtree(self.work_dir)
            Path(self.work_dir).mkdir(parents=True, exist_ok=True)

            self.cache_total, self.cache_used, free = shutil.disk_usage(self.work_dir)
            LOGGER.info('Deleted local cache. Using {} of cache'.format(self.cache_used / self.cache_total))

        try:
            local_file = store_data(df, self.work_dir, name)
        except IOError:
            clean_cache()
            local_file = store_data(df, self.work_dir, name)

        self.cache_used += os.stat(local_file).st_size
        if self.cache_used / self.cache_total > self.cache_percentage:
            clean_cache()

        return local_file

    def _user_abort(self):
        LOGGER.info('Received abort signal. Stopping processing after current evaluation...')
        self._abort = True

    def work(self, use_defaults=True, choose_randomly=True, wait=True, verbose=False):
        """Get unfinished Datasets from the database and work on them.

        Args:
            use_defaults (bool):
                <MISSING>
            choose_randomly (bool):
                If ``True``, work on all the highest-priority datasets in random order.
                Otherwise, work on them in sequential order (by ID).
                Optional. Defaults to ``True``.
            wait (bool):
                If ``True``, wait for more datasets to be inserted into the Database
                once all have been processed. Otherwise, exit the worker loop
                when they ds out.
                Optional. Defaults to ``False``.
            verbose (bool):
                Whether to be verbose about the process. Optional. Defaults to ``True``.
        """
        signal.signal(signal.SIGUSR1, lambda s, frame: self._user_abort())

        # ##########################################################################
        # #  Main Loop  ############################################################
        # ##########################################################################

        failure_counter = 0

        # Count number of running workers
        pids = set()
<<<<<<< HEAD
=======
        core = None
>>>>>>> 67eecbda
        if self.affinity:
            for p in psutil.process_iter():
                if re.match('.*python\\d?', p.name()) and 'worker' in p.cmdline() and \
                        len([arg for arg in p.cmdline() if arg.endswith('cli.py')]) > 0:
                    if p.parent() is None or p.parent().pid not in pids:
                        pids.add(p.pid)
            core = {len(pids) - 1 % os.cpu_count()}
            LOGGER.info('Setting affinity to {}'.format(core))

        while True:
            if self._abort:
                LOGGER.info("Stopping processing due to user request")
                break

            ds = None
            if use_defaults:
                ds = self.db.select_dataset()
            else:
                # Get all pending and running datasets, or all pending/running datasets from the list we were given
                datasets = self.db.get_datasets()
                if len(datasets) > 0:
                    # Either choose a dataset randomly between priority, or take the dataset with the lowest ID"""
                    if choose_randomly:
                        ds = random.choice(datasets)
                    else:
                        ds = sorted(datasets, key=attrgetter('id'))[0]
                    del datasets
                    try:
                        self.db.mark_dataset_running(ds.id)
                    except UserWarning:
                        LOGGER.warning('Skipping completed dataset: {}'.format(ds.id))

            if not ds:
                if wait:
                    LOGGER.debug('No datasets found. Sleeping %d seconds and trying again.', self._LOOP_WAIT)
                    time.sleep(self._LOOP_WAIT)
                    continue
                else:
                    LOGGER.info('No datasets found. Exiting.')
                    break
            LOGGER.info('Computing on dataset {}'.format(ds.id))
            worker = None

            """
            Progress bar
            """
            try:
                pbar = tqdm(total=ds.budget, ascii=True, initial=ds.processed, disable=not verbose)

                """Creates Worker"""
                worker = Worker(self.db, ds, self, timeout=self.timeout,
                                s3_config=self.s3_config, s3_bucket=self.s3_bucket,
                                complete_pipelines=self.complete_pipelines,
                                complete_pipeline_samples=self.complete_pipeline_samples,
                                max_pipeline_depth=self.max_pipeline_depth,
                                affinity=core,
                                verbose_metrics=self.verbose_metrics)

                """Call run_algorithm as long as the chosen dataset is marked as RUNNING"""
                while ds.status == RunStatus.RUNNING:
                    if use_defaults:
                        worker.run_default()
                        self.db.mark_dataset_complete(ds.id)
                        delete_data(ds.train_path)
                        break

                    success = worker.run_algorithm()
                    ds = self.db.get_dataset(ds.id)
                    if verbose and ds.processed > pbar.last_print_n:
                        pbar.update(ds.processed - pbar.last_print_n)

                    # Safety valve to abort execution if something is broken
                    if success is False:
                        LOGGER.error('Something went wrong. Sleeping {} seconds.'.format(self._LOOP_WAIT))
                        time.sleep(self._LOOP_WAIT)
                        failure_counter += 1
                        if failure_counter > 10:
                            LOGGER.fatal('Received 10 consecutive unexpected exceptions. Aborting evaluation.')

                            # We occasionally encounter OSError: [Errno 12] Cannot allocate memory. To debug the memory
                            # leak the current heap allocation is logged
                            all_objects = muppy.get_objects()
                            LOGGER.fatal('Heap Dump:\n' + '\n'.join(summary.format_(summary.summarize(all_objects))))

                            buffer = StringIO()
                            cb = refbrowser.StreamBrowser(self, maxdepth=4, str_func=lambda o: str(type(o)),
                                                          stream=buffer)
                            cb.print_tree()
                            LOGGER.fatal('References:\n' + buffer.getvalue())

                            sys.exit(1)
                    else:
                        failure_counter = 0

                pbar.close()
            except AlgorithmError:
                """ 
                The exception has already been handled; just wait a sec so we don't go out of control reporting errors
                """
                LOGGER.error('Something went wrong. Sleeping {} seconds.'.format(self._LOOP_WAIT))
                time.sleep(self._LOOP_WAIT)
            finally:
                del worker

    def export_pipelines(self):
        return self.db.export_pipelines()

    def export_datasets(self):
        return self.db.export_datasets()
<|MERGE_RESOLUTION|>--- conflicted
+++ resolved
@@ -222,10 +222,7 @@
 
         # Count number of running workers
         pids = set()
-<<<<<<< HEAD
-=======
         core = None
->>>>>>> 67eecbda
         if self.affinity:
             for p in psutil.process_iter():
                 if re.match('.*python\\d?', p.name()) and 'worker' in p.cmdline() and \
