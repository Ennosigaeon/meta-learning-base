--- conflicted
+++ resolved
@@ -71,14 +71,9 @@
 class Dataset(Base):
     __tablename__ = 'datasets'
 
-<<<<<<< HEAD
-    # TODO set index on appropriate columns
-
     HybridType = Integer()
     HybridType = HybridType.with_variant(BigInteger(), 'postgresql')
 
-=======
->>>>>>> 94919b7d
     """
     Columns necessary for loading/processing data
     """
